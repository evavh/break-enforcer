#![feature(thread_sleep_until)]
#![feature(iter_intersperse)]
#![feature(slice_flatten)]
#![feature(io_error_more)]

use std::{
    sync::{
        atomic::{AtomicBool, Ordering},
        mpsc::{channel, Receiver, RecvTimeoutError},
        Arc,
    },
    thread,
};

use check_inputs::InputResult;
use clap::Parser;
use cli::RunArgs;
use color_eyre::eyre::Context;
use color_eyre::{eyre::eyre, Section};

mod check_inputs;
mod cli;
mod config;
mod install;
mod notification;
mod watch;
mod wizard;

use crate::check_inputs::inactivity_watcher;
use crate::notification::notify_all_users;

fn main() -> color_eyre::Result<()> {
<<<<<<< HEAD
    color_eyre::install().expect("Only called once");
    let cli = cli::Cli::parse();
=======
    color_eyre::config::HookBuilder::default()
        .display_location_section(false)
        .install()
        .expect("Only called once");
    let args = cli::Cli::parse();
>>>>>>> 5bef0ef8

    // check after args such that help can run without root
    if let sudo::RunningAs::User = sudo::check() {
        return Err(eyre!(concat!(
            "must run ",
            env!("CARGO_CRATE_NAME"),
            " as root user,\nExisting"
        )))
        .suppress_backtrace(true)
        .suggestion("Run using sudo");
    }

    let (online_devices, new) = watch::devices();
    let RunArgs {
        work_duration,
        break_duration,
        grace_duration,
    } = match cli.command {
        cli::Commands::Run(args) => args,
        cli::Commands::Wizard => {
            return wizard::run(&online_devices, cli.config_path).wrap_err("Error running wizard");
        }
        cli::Commands::Install(args) => {
            return install::set_up(args, cli.config_path).wrap_err("Could not install");
        }
        cli::Commands::Remove => return install::tear_down().wrap_err("Could not remove"),
    };

    let to_block =
<<<<<<< HEAD
        config::read(cli.config_path).wrap_err("Could not read devices to block from config")?;
=======
        config::read(args.config_path).wrap_err("Could not read devices to block from config")?;
    if to_block.is_empty() {
        return Err(eyre!(
            "No config, do not know what to block. Please run the wizard. \nExiting"
        ))
        .suppress_backtrace(true)
        .suggestion("Run the wizard")
        .suggestion("Maybe you have a (wrong) custom location set?");
    }
>>>>>>> 5bef0ef8
    let (recv_any_input, recv_any_input2) = check_inputs::watcher(new, to_block.clone())
        .wrap_err("Could not start watching to be locked devices for activaty")?;

    let (break_skip_sender, break_skip_receiver) = channel();
    let (work_start_sender, work_start_receiver) = channel();
    let break_skip_is_sent = Arc::new(AtomicBool::new(false));

    {
        let break_skip_is_sent = break_skip_is_sent.clone();

        thread::spawn(move || {
            inactivity_watcher(
                &work_start_receiver,
                &break_skip_sender,
                &break_skip_is_sent,
                &recv_any_input2,
                break_duration,
            );
        });
    }

    loop {
        notify_all_users("Waiting for input to start work timer...");
        block_on_new_input(&recv_any_input).wrap_err("Could not block till new input")?;
        notify_all_users(&format!("Starting work timer for {break_duration:?}"));
        work_start_sender.send(true).unwrap();
        match break_skip_receiver.recv_timeout(break_duration - grace_duration) {
            Ok(_) => {
                notify_all_users("No input for breaktime");
                block_on_new_input(&recv_any_input).wrap_err("Could not block till new input")?;
                break_skip_is_sent.store(false, Ordering::Release);
                continue;
            }
            Err(RecvTimeoutError::Timeout) => (),
            Err(e) => panic!("Unexpected error: {e}"),
        }

        notify_all_users(&format!("Locking in {grace_duration:?}!"));
        thread::sleep(grace_duration);

        let mut locks = Vec::new();

        for device_id in to_block.iter().cloned() {
            locks.push(
                online_devices
                    .lock(device_id)
                    .wrap_err("failed to lock one of the inputs")?,
            );
        }

        notify_all_users(&format!("Starting break timer for {work_duration:?}"));
        thread::sleep(work_duration);

        for lock in locks {
            lock.unlock()?
        }
    }
}

fn block_on_new_input(recv_any_input: &Receiver<InputResult>) -> color_eyre::Result<()> {
    loop {
        match recv_any_input.try_recv() {
            Err(_) => break,
            Ok(Err(e)) => return Err(e).wrap_err("Error with device file"),
            Ok(Ok(_)) => (), // old event, ignore
        }
    }

    match recv_any_input.recv() {
        Err(_) => return Ok(()), // device disconnected
        Ok(Err(e)) => return Err(e).wrap_err("Error with device file"),
        Ok(Ok(_)) => return Ok(()), // new event! stop blocking
    }
}<|MERGE_RESOLUTION|>--- conflicted
+++ resolved
@@ -30,16 +30,11 @@
 use crate::notification::notify_all_users;
 
 fn main() -> color_eyre::Result<()> {
-<<<<<<< HEAD
-    color_eyre::install().expect("Only called once");
-    let cli = cli::Cli::parse();
-=======
     color_eyre::config::HookBuilder::default()
         .display_location_section(false)
         .install()
         .expect("Only called once");
-    let args = cli::Cli::parse();
->>>>>>> 5bef0ef8
+    let cli = cli::Cli::parse();
 
     // check after args such that help can run without root
     if let sudo::RunningAs::User = sudo::check() {
@@ -69,10 +64,7 @@
     };
 
     let to_block =
-<<<<<<< HEAD
         config::read(cli.config_path).wrap_err("Could not read devices to block from config")?;
-=======
-        config::read(args.config_path).wrap_err("Could not read devices to block from config")?;
     if to_block.is_empty() {
         return Err(eyre!(
             "No config, do not know what to block. Please run the wizard. \nExiting"
@@ -81,7 +73,7 @@
         .suggestion("Run the wizard")
         .suggestion("Maybe you have a (wrong) custom location set?");
     }
->>>>>>> 5bef0ef8
+
     let (recv_any_input, recv_any_input2) = check_inputs::watcher(new, to_block.clone())
         .wrap_err("Could not start watching to be locked devices for activaty")?;
 
