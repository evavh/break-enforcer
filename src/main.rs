#![feature(thread_sleep_until)]
#![feature(iter_intersperse)]
#![feature(slice_flatten)]
#![feature(io_error_more)]

use clap::Parser;
use cli::RunArgs;
use color_eyre::eyre::Context;
use color_eyre::{eyre::eyre, Section};

mod check_inputs;
mod cli;
mod config;
mod install;
mod notification;
mod run;
mod watch;
mod wizard;

fn main() -> color_eyre::Result<()> {
    color_eyre::config::HookBuilder::default()
        .display_location_section(false)
        .install()
        .expect("Only called once");
    let cli = cli::Cli::parse();

    // check after args such that help can run without root
    if let sudo::RunningAs::User = sudo::check() {
        return Err(eyre!(concat!(
            "must run ",
            env!("CARGO_CRATE_NAME"),
            " as root user,\nExisting"
        )))
        .suppress_backtrace(true)
        .suggestion("Run using sudo");
    }

<<<<<<< HEAD
    let (online_devices, new) = watch::devices();
    let RunArgs {
        work_duration,
        break_duration,
        grace_duration,
    } = match cli.command {
        cli::Commands::Run(args) => args,
        cli::Commands::Wizard => {
            return wizard::run(&online_devices, cli.config_path).wrap_err("Error running wizard");
        }
        cli::Commands::Install(args) => {
            return install::set_up(args, cli.config_path).wrap_err("Could not install");
        }
        cli::Commands::Remove => return install::tear_down().wrap_err("Could not remove"),
    };

    let to_block =
        config::read(cli.config_path).wrap_err("Could not read devices to block from config")?;
    if to_block.is_empty() {
        return Err(eyre!(
            "No config, do not know what to block. Please run the wizard. \nExiting"
        ))
        .suppress_backtrace(true)
        .suggestion("Run the wizard")
        .suggestion("Maybe you have a (wrong) custom location set?");
    }

    let (recv_any_input, recv_any_input2) = check_inputs::watcher(new, to_block.clone());

    let (break_skip_sender, break_skip_receiver) = channel();
    let (work_start_sender, work_start_receiver) = channel();
    let break_skip_is_sent = Arc::new(AtomicBool::new(false));

    {
        let break_skip_is_sent = break_skip_is_sent.clone();

        thread::spawn(move || {
            inactivity_watcher(
                &work_start_receiver,
                &break_skip_sender,
                &break_skip_is_sent,
                &recv_any_input2,
                break_duration,
            );
        });
    }

    loop {
        notify_all_users("Waiting for input to start work timer...");
        block_on_new_input(&recv_any_input).wrap_err("Could not block till new input")?;
        notify_all_users(&format!("Starting work timer for {work_duration:?}"));
        work_start_sender.send(true).unwrap();
        match break_skip_receiver.recv_timeout(work_duration - grace_duration) {
            Ok(_) => {
                notify_all_users("No input for breaktime");
                block_on_new_input(&recv_any_input).wrap_err("Could not block till new input")?;
                break_skip_is_sent.store(false, Ordering::Release);
                continue;
            }
            Err(RecvTimeoutError::Timeout) => (),
            Err(e) => panic!("Unexpected error: {e}"),
        }

        notify_all_users(&format!("Locking in {grace_duration:?}!"));
        thread::sleep(grace_duration);

        let mut locks = Vec::new();

        for device_id in to_block.iter().cloned() {
            locks.push(
                online_devices
                    .lock(device_id)
                    .wrap_err("failed to lock one of the inputs")?,
            );
        }

        notify_all_users(&format!("Starting break timer for {break_duration:?}"));
        thread::sleep(break_duration);

        for lock in locks {
            lock.unlock()?;
        }
    }
}

fn block_on_new_input(recv_any_input: &Receiver<InputResult>) -> color_eyre::Result<()> {
    loop {
        match recv_any_input.try_recv() {
            Err(_) => break,
            Ok(Err(e)) => return Err(e).wrap_err("Error with device file"),
            Ok(Ok(_)) => (), // old event, ignore
        }
    }

    #[allow(clippy::match_same_arms)]
    match recv_any_input.recv() {
        Err(_) => Ok(()), // device disconnected
        Ok(Err(e)) => Err(e).wrap_err("Error with device file"),
        Ok(Ok(_)) => Ok(()), // new event! stop blocking
=======
    match args.command {
        cli::Commands::Run {
            work_duration,
            break_duration,
            grace_duration,
        } => run::run(
            args.config_path,
            work_duration,
            break_duration,
            grace_duration,
        ),
        cli::Commands::Wizard => wizard::run(args.config_path).wrap_err("Error running wizard"),
>>>>>>> de8c0500
    }
}<|MERGE_RESOLUTION|>--- conflicted
+++ resolved
@@ -4,7 +4,6 @@
 #![feature(io_error_more)]
 
 use clap::Parser;
-use cli::RunArgs;
 use color_eyre::eyre::Context;
 use color_eyre::{eyre::eyre, Section};
 
@@ -35,119 +34,12 @@
         .suggestion("Run using sudo");
     }
 
-<<<<<<< HEAD
-    let (online_devices, new) = watch::devices();
-    let RunArgs {
-        work_duration,
-        break_duration,
-        grace_duration,
-    } = match cli.command {
-        cli::Commands::Run(args) => args,
-        cli::Commands::Wizard => {
-            return wizard::run(&online_devices, cli.config_path).wrap_err("Error running wizard");
+    match cli.command {
+        cli::Commands::Run(args) => run::run(args, cli.config_path),
+        cli::Commands::Wizard => wizard::run(cli.config_path).wrap_err("Error running wizard"),
+        cli::Commands::Install(args) => {
+            install::set_up(&args, cli.config_path).wrap_err("Could not install")
         }
-        cli::Commands::Install(args) => {
-            return install::set_up(args, cli.config_path).wrap_err("Could not install");
-        }
-        cli::Commands::Remove => return install::tear_down().wrap_err("Could not remove"),
-    };
-
-    let to_block =
-        config::read(cli.config_path).wrap_err("Could not read devices to block from config")?;
-    if to_block.is_empty() {
-        return Err(eyre!(
-            "No config, do not know what to block. Please run the wizard. \nExiting"
-        ))
-        .suppress_backtrace(true)
-        .suggestion("Run the wizard")
-        .suggestion("Maybe you have a (wrong) custom location set?");
-    }
-
-    let (recv_any_input, recv_any_input2) = check_inputs::watcher(new, to_block.clone());
-
-    let (break_skip_sender, break_skip_receiver) = channel();
-    let (work_start_sender, work_start_receiver) = channel();
-    let break_skip_is_sent = Arc::new(AtomicBool::new(false));
-
-    {
-        let break_skip_is_sent = break_skip_is_sent.clone();
-
-        thread::spawn(move || {
-            inactivity_watcher(
-                &work_start_receiver,
-                &break_skip_sender,
-                &break_skip_is_sent,
-                &recv_any_input2,
-                break_duration,
-            );
-        });
-    }
-
-    loop {
-        notify_all_users("Waiting for input to start work timer...");
-        block_on_new_input(&recv_any_input).wrap_err("Could not block till new input")?;
-        notify_all_users(&format!("Starting work timer for {work_duration:?}"));
-        work_start_sender.send(true).unwrap();
-        match break_skip_receiver.recv_timeout(work_duration - grace_duration) {
-            Ok(_) => {
-                notify_all_users("No input for breaktime");
-                block_on_new_input(&recv_any_input).wrap_err("Could not block till new input")?;
-                break_skip_is_sent.store(false, Ordering::Release);
-                continue;
-            }
-            Err(RecvTimeoutError::Timeout) => (),
-            Err(e) => panic!("Unexpected error: {e}"),
-        }
-
-        notify_all_users(&format!("Locking in {grace_duration:?}!"));
-        thread::sleep(grace_duration);
-
-        let mut locks = Vec::new();
-
-        for device_id in to_block.iter().cloned() {
-            locks.push(
-                online_devices
-                    .lock(device_id)
-                    .wrap_err("failed to lock one of the inputs")?,
-            );
-        }
-
-        notify_all_users(&format!("Starting break timer for {break_duration:?}"));
-        thread::sleep(break_duration);
-
-        for lock in locks {
-            lock.unlock()?;
-        }
-    }
-}
-
-fn block_on_new_input(recv_any_input: &Receiver<InputResult>) -> color_eyre::Result<()> {
-    loop {
-        match recv_any_input.try_recv() {
-            Err(_) => break,
-            Ok(Err(e)) => return Err(e).wrap_err("Error with device file"),
-            Ok(Ok(_)) => (), // old event, ignore
-        }
-    }
-
-    #[allow(clippy::match_same_arms)]
-    match recv_any_input.recv() {
-        Err(_) => Ok(()), // device disconnected
-        Ok(Err(e)) => Err(e).wrap_err("Error with device file"),
-        Ok(Ok(_)) => Ok(()), // new event! stop blocking
-=======
-    match args.command {
-        cli::Commands::Run {
-            work_duration,
-            break_duration,
-            grace_duration,
-        } => run::run(
-            args.config_path,
-            work_duration,
-            break_duration,
-            grace_duration,
-        ),
-        cli::Commands::Wizard => wizard::run(args.config_path).wrap_err("Error running wizard"),
->>>>>>> de8c0500
+        cli::Commands::Remove => install::tear_down().wrap_err("Could not remove"),
     }
 }